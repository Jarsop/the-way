//! CLI code
use std::collections::HashMap;
use std::io::{ErrorKind, Write};
use std::path::Path;
use std::{fs, io, process};

use color_eyre::Help;
use dialoguer::theme::ColorfulTheme;
use dialoguer::{Confirm, Select};
use structopt::clap::Shell;
use structopt::StructOpt;

use crate::configuration::{ConfigCommand, TheWayConfig};
use crate::errors::LostTheWay;
use crate::language::{CodeHighlight, Language};
use crate::the_way::{
    cli::{TheWayCLI, ThemeCommand},
    filter::Filters,
    snippet::Snippet,
};
use crate::utils;

pub mod cli;
mod database;
mod filter;
mod gist;
mod search;
pub mod snippet;

/// Stores
/// - project directory information from `directories`
/// - argument parsing information from `clap`
/// - the `sled` databases storing linkage information between languages, tags, and snippets
pub struct TheWay {
    /// stores the main project directory, the themes directory, and the currently set theme
    config: TheWayConfig,
    /// database storing snippets and links to languages and tags
    db: sled::Db,
    /// Maps a language name to its color and extension
    languages: HashMap<String, Language>,
    /// for `syntect` code highlighting
    highlighter: CodeHighlight,
}

// All command-line related functions
impl TheWay {
    /// Initialize program with command line input.
    /// Reads `sled` trees and metadata file from the locations specified in config.
    /// (makes new ones the first time).
    pub fn start(cli: TheWayCLI, languages: HashMap<String, Language>) -> color_eyre::Result<()> {
        if let TheWayCLI::Config {
            cmd: ConfigCommand::Default { file },
        } = &cli
        {
            TheWayConfig::default_config(file.as_deref())?;
            return Ok(());
        }

        let config = TheWayConfig::load()?;
        let mut the_way = Self {
            db: Self::get_db(&config.db_dir)?,
            languages,
            highlighter: CodeHighlight::new(&config.theme, config.themes_dir.clone())?,
            config,
        };
        the_way.set_merge()?;
        the_way.run(cli)?;
        Ok(())
    }

    fn run(&mut self, cli: TheWayCLI) -> color_eyre::Result<()> {
        match cli {
            TheWayCLI::New => self.the_way(),
            TheWayCLI::Cmd { code } => self.the_way_cmd(code),
            TheWayCLI::Search {
                filters,
                stdout,
                exact,
            } => self.search(&filters, stdout, exact),
            TheWayCLI::Cp { index, stdout } => self.copy(index, stdout),
            TheWayCLI::Edit { index } => self.edit(index),
            TheWayCLI::Del { index, force } => self.delete(index, force),
            TheWayCLI::View { index } => self.view(index),
            TheWayCLI::List { filters } => self.list(&filters),
            TheWayCLI::Import {
                file,
                gist_url,
                the_way_url,
            } => self.import(file.as_deref(), gist_url, the_way_url),
            TheWayCLI::Export { filters, file } => self.export(&filters, file.as_deref()),
            TheWayCLI::Complete { shell } => {
                Self::complete(shell);
                Ok(())
            }
            TheWayCLI::Themes { cmd } => self.themes(cmd),
            TheWayCLI::Clear { force } => self.clear(force),
            TheWayCLI::Config { cmd } => match cmd {
                ConfigCommand::Default { file } => TheWayConfig::default_config(file.as_deref()), //Already handled
                ConfigCommand::Get => TheWayConfig::print_config_location(),
            },
            TheWayCLI::Sync => self.sync(),
        }
    }

    /// Adds a new snippet
    fn the_way(&mut self) -> color_eyre::Result<()> {
        let snippet =
            Snippet::from_user(self.get_current_snippet_index()? + 1, &self.languages, None)?;
        let index = self.add_snippet(&snippet)?;
        self.color_print(&format!("Snippet #{} added", index))?;
        self.increment_snippet_index()?;
        Ok(())
    }

    /// Adds a new shell snippet
    fn the_way_cmd(&mut self, code: Option<String>) -> color_eyre::Result<()> {
        let snippet =
            Snippet::cmd_from_user(self.get_current_snippet_index()? + 1, code.as_deref())?;
        let index = self.add_snippet(&snippet)?;
        self.color_print(&format!("Snippet #{} added", index))?;
        self.increment_snippet_index()?;
        Ok(())
    }

    /// Delete a snippet (and all associated data) from the trees and metadata
    fn delete(&mut self, index: usize, force: bool) -> color_eyre::Result<()> {
        if force
            || Confirm::with_theme(&ColorfulTheme::default())
                .with_prompt(&format!("Delete snippet #{}?", index))
                .default(false)
                .interact()?
        {
            self.delete_snippet(index)?;
            self.color_print(&format!("Snippet #{} deleted", index))?;
            Ok(())
        } else {
            let error: color_eyre::Result<()> = Err(LostTheWay::DoingNothing.into());
            error.suggestion("Press Y next time!")
        }
    }

    /// Modify a stored snippet's information
    fn edit(&mut self, index: usize) -> color_eyre::Result<()> {
        let old_snippet = self.get_snippet(index)?;
        let new_snippet = Snippet::from_user(index, &self.languages, Some(&old_snippet))?;
        self.delete_snippet(index)?;
        self.add_snippet(&new_snippet)?;
        self.color_print(&format!("Snippet #{} changed", index))?;
        Ok(())
    }

    /// Pretty prints a snippet to terminal
    fn view(&self, index: usize) -> color_eyre::Result<()> {
        let snippet = self.get_snippet(index)?;
        utils::smart_print(
            &snippet.pretty_print(
                &self.highlighter,
                self.languages
                    .get(&snippet.language)
                    .unwrap_or(&Language::default()),
            ),
            false,
        )?;
        Ok(())
    }

    /// Copy a snippet to clipboard
    fn copy(&self, index: usize, to_stdout: bool) -> color_eyre::Result<()> {
        let snippet = self.get_snippet(index)?;
        let code = snippet.fill_snippet(self.highlighter.selection_style)?;
        if to_stdout {
            // See https://github.com/rust-lang/rust/issues/46016
            if let Err(e) = writeln!(std::io::stdout(), "{}", code) {
                if e.kind() != ErrorKind::BrokenPipe {
                    eprintln!("{}", e);
                    process::exit(1);
                }
            }
        } else {
            utils::copy_to_clipboard(&self.config.copy_cmd, &code)?;
            eprintln!(
                "{}",
                utils::highlight_string(
                    &format!("Snippet #{} copied to clipboard", index),
                    self.highlighter.main_style
                )
            );
        }
        Ok(())
    }

    /// Import from file or gist
    fn import(
        &mut self,
        file: Option<&Path>,
        gist_url: Option<String>,
        the_way_url: Option<String>,
    ) -> color_eyre::Result<()> {
        let mut num = 0;
        match (gist_url, the_way_url) {
            (Some(gist_url), None) => {
                let snippets = self.import_gist(&gist_url)?;
                num = snippets.len();
            }
            (None, Some(the_way_url)) => {
                let snippets = self.import_the_way_gist(&the_way_url)?;
                num += snippets.len();
            }
            (None, None) => {
                for mut snippet in self.import_file(file)? {
                    snippet.index = self.get_current_snippet_index()? + 1;
                    self.add_snippet(&snippet)?;
                    self.increment_snippet_index()?;
                    num += 1;
                }
            }
            _ => {
                return Err(LostTheWay::OutOfCheeseError {
                    message: "the-way called with both gist_url and the_way_url".into(),
                }
                .into());
            }
        }
<<<<<<< HEAD
        self.color_print(&format!("Imported {} snippets\n", num))?;
=======

        println!(
            "{}",
            self.highlight_string(&format!("Imported {} snippets", num))
        );
>>>>>>> da955f53
        Ok(())
    }

    /// Imports snippets from a JSON file (ignores indices and appends to existing snippets)
    /// TODO: It may be nice to check for duplicates somehow, too expensive?
    fn import_file(&self, file: Option<&Path>) -> color_eyre::Result<Vec<Snippet>> {
        let reader: Box<dyn io::Read> = match file {
            Some(file) => Box::new(fs::File::open(file)?),
            None => Box::new(io::stdin()),
        };
        let mut buffered = io::BufReader::new(reader);
        let mut snippets = Snippet::read(&mut buffered).collect::<Result<Vec<_>, _>>()?;
        for snippet in &mut snippets {
            snippet.set_extension(&snippet.language.clone(), &self.languages);
        }
        Ok(snippets)
    }

    /// Saves (optionally filtered) snippets to a JSON file
    fn export(&self, filters: &Filters, file: Option<&Path>) -> color_eyre::Result<()> {
        let writer: Box<dyn io::Write> = match file {
            Some(file) => Box::new(fs::File::create(file)?),
            None => Box::new(io::stdout()),
        };
        let mut buffered = io::BufWriter::new(writer);
        for snippet in self.filter_snippets(filters)? {
            snippet.to_json(&mut buffered)?;
            buffered.write_all(b"\n")?;
        }
        Ok(())
    }

    /// Prints given snippets in full
    fn show_snippets(&self, snippets: &[Snippet]) -> color_eyre::Result<()> {
        let mut colorized = Vec::new();
        let default_language = Language::default();
        for snippet in snippets {
            colorized.extend_from_slice(
                &snippet.pretty_print(
                    &self.highlighter,
                    self.languages
                        .get(&snippet.language)
                        .unwrap_or(&default_language),
                ),
            );
        }
        utils::smart_print(&colorized, false)?;
        Ok(())
    }

    /// Lists snippets (optionally filtered)
    fn list(&self, filters: &Filters) -> color_eyre::Result<()> {
        let mut snippets = self.filter_snippets(filters)?;
        snippets.sort_by(|a, b| a.index.cmp(&b.index));
        self.show_snippets(&snippets)?;
        Ok(())
    }

    /// Displays all snippet descriptions in a skim fuzzy search window
    /// A preview window on the right shows the indices of snippets matching the query
    fn search(&mut self, filters: &Filters, stdout: bool, exact: bool) -> color_eyre::Result<()> {
        let mut snippets = self.filter_snippets(filters)?;
        snippets.sort_by(|a, b| a.index.cmp(&b.index));
        self.make_search(
            snippets,
            self.highlighter.skim_theme.clone(),
            self.highlighter.selection_style,
            stdout,
            exact,
        )?;
        Ok(())
    }

    /// Generates shell completions
    fn complete(shell: Shell) {
        TheWayCLI::clap().gen_completions_to(utils::NAME, shell, &mut io::stdout());
    }

    /// Removes all `sled` trees
    fn clear(&self, force: bool) -> color_eyre::Result<()> {
        if force
            || Confirm::with_theme(&ColorfulTheme::default())
                .with_prompt("Clear all data?")
                .default(false)
                .interact()?
        {
            for path in fs::read_dir(&self.config.db_dir)? {
                let path = path?.path();
                if path.is_dir() {
                    fs::remove_dir_all(path)?;
                } else {
                    fs::remove_file(path)?;
                }
            }
            self.reset_index()?;
            self.color_print("Data cleared.\n")?;
            Ok(())
        } else {
            let error: color_eyre::Result<()> = Err(LostTheWay::DoingNothing.into());
            error.suggestion("Press Y next time!")
        }
    }

    /// Syncs snippets to Gist
    fn sync(&mut self) -> color_eyre::Result<()> {
        // Check if environment variable has changed
        self.config.github_access_token = std::env::var("THE_WAY_GITHUB_TOKEN")
            .ok()
            .or_else(|| self.config.github_access_token.clone());
        // Get token from user if not set
        if self.config.github_access_token.is_none() {
            self.color_print("Get a GitHub access token from https://github.com/settings/tokens/new (add the \"gist\" scope)\n\n")?;
            self.config.github_access_token = Some(
                dialoguer::Password::with_theme(&ColorfulTheme::default())
                    .with_prompt("GitHub access token")
                    .interact()?,
            );
        }
        if self.config.gist_id.is_some() {
            self.sync_gist()?;
        } else {
            self.config.gist_id =
                Some(self.make_gist(self.config.github_access_token.as_ref().unwrap())?);
        }
        self.config.store()?;
        Ok(())
    }

    fn themes(&mut self, cmd: ThemeCommand) -> color_eyre::Result<()> {
        match cmd {
            ThemeCommand::Set { theme } => {
                let theme = if let Some(theme) = theme {
                    theme
                } else {
                    let themes = self.highlighter.get_themes();
                    let theme_index =
                        Select::with_theme(&dialoguer::theme::ColorfulTheme::default())
                            .with_prompt("Choose a syntax highlighting theme:")
                            .items(&themes[..])
                            .interact()?;
                    themes[theme_index].clone()
                };
<<<<<<< HEAD
                self.highlighter.set_theme(theme.to_owned())?;
                self.color_print(&format!("Theme changed to {}\n", theme))?;
=======
                self.highlighter.set_theme(theme.clone())?;
                println!(
                    "{}",
                    self.highlight_string(&format!("Theme changed to {}", theme))
                );
>>>>>>> da955f53
                self.config.theme = theme;
                self.config.store()?;
                Ok(())
            }
            ThemeCommand::Add { file } => {
                let theme = self.highlighter.add_theme(&file)?;
                self.color_print(&format!("Added theme {}\n", theme))?;
                Ok(())
            }
            ThemeCommand::Language { file } => {
                let language = self.highlighter.add_syntax(&file)?;
                self.color_print(&format!("Added {} syntax\n", language))?;
                Ok(())
            }
            ThemeCommand::Get => {
                self.color_print(&format!(
                    "Current theme: {}\n",
                    self.highlighter.get_theme_name()
                ))?;
                Ok(())
            }
        }
    }

<<<<<<< HEAD
    pub(crate) fn color_print(&self, input: &str) -> color_eyre::Result<()> {
        utils::smart_print(&[(self.highlighter.main_style, input.to_string())], false)?;
        Ok(())
=======
    /// Adds some color to logging output, uses selected theme
    pub(crate) fn highlight_string(&self, input: &str) -> String {
        utils::highlight_string(input, self.highlighter.main_style)
>>>>>>> da955f53
    }
}<|MERGE_RESOLUTION|>--- conflicted
+++ resolved
@@ -221,15 +221,7 @@
                 .into());
             }
         }
-<<<<<<< HEAD
         self.color_print(&format!("Imported {} snippets\n", num))?;
-=======
-
-        println!(
-            "{}",
-            self.highlight_string(&format!("Imported {} snippets", num))
-        );
->>>>>>> da955f53
         Ok(())
     }
 
@@ -372,16 +364,8 @@
                             .interact()?;
                     themes[theme_index].clone()
                 };
-<<<<<<< HEAD
-                self.highlighter.set_theme(theme.to_owned())?;
+                self.highlighter.set_theme(theme.clone())?;
                 self.color_print(&format!("Theme changed to {}\n", theme))?;
-=======
-                self.highlighter.set_theme(theme.clone())?;
-                println!(
-                    "{}",
-                    self.highlight_string(&format!("Theme changed to {}", theme))
-                );
->>>>>>> da955f53
                 self.config.theme = theme;
                 self.config.store()?;
                 Ok(())
@@ -406,14 +390,9 @@
         }
     }
 
-<<<<<<< HEAD
+    /// Adds some color to logging output, uses selected theme
     pub(crate) fn color_print(&self, input: &str) -> color_eyre::Result<()> {
         utils::smart_print(&[(self.highlighter.main_style, input.to_string())], false)?;
         Ok(())
-=======
-    /// Adds some color to logging output, uses selected theme
-    pub(crate) fn highlight_string(&self, input: &str) -> String {
-        utils::highlight_string(input, self.highlighter.main_style)
->>>>>>> da955f53
     }
 }